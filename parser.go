// Copyright 2023 Google LLC
//
// Licensed under the Apache License, Version 2.0 (the "License");
// you may not use this file except in compliance with the License.
// You may obtain a copy of the License at
//
//      http://www.apache.org/licenses/LICENSE-2.0
//
// Unless required by applicable law or agreed to in writing, software
// distributed under the License is distributed on an "AS IS" BASIS,
// WITHOUT WARRANTIES OR CONDITIONS OF ANY KIND, either express or implied.
// See the License for the specific language governing permissions and
// limitations under the License.

package lexparse

import (
	"context"
	"errors"
	"fmt"
	"io"
)

// ErrMissingRequiredNode means the tree is missing nodes required to
// perform an operation.
var ErrMissingRequiredNode = errors.New("missing required node")

// Node is the structure for a single node in the parse tree.
type Node[V comparable] struct {
	Parent   *Node[V]
	Children []*Node[V]
	Value    V

	// Pos is the position in the input where the value was found.
	Pos int

	// Line is the line number in the input where the value was found.
	Line int

	// Column is the column in the line of the input where the value was found.
	Column int
}

// Left returns the left child in the case of a binary tree.
func (p *Node[V]) Left() *Node[V] {
	if len(p.Children) > 0 {
		return p.Children[0]
	}
	return nil
}

// SetLeft sets the left child in the case of a binary tree and returns the
// previous value.
func (p *Node[V]) SetLeft(l *Node[V]) *Node[V] {
	for len(p.Children) < 1 {
		p.Children = append(p.Children, nil)
	}
	old := p.Children[0]
	p.Children[0] = l
	l.Parent = p
	return old
}

// Right returns the right child in the case of a binary tree.
func (p *Node[V]) Right() *Node[V] {
	if len(p.Children) > 1 {
		return p.Children[1]
	}
	return nil
}

// SetRight sets the right child in the case of a binary tree and returns the
// previous value.
func (p *Node[V]) SetRight(r *Node[V]) *Node[V] {
	for len(p.Children) < 2 {
		p.Children = append(p.Children, nil)
	}
	old := p.Children[1]
	p.Children[1] = r
	r.Parent = p
	return old
}

// ReplaceChild replaces the first given node with another node. The inserted
// node's parent is updated. The removed node's parent is not updated.
func (p *Node[V]) ReplaceChild(l, r *Node[V]) {
	for i := range p.Children {
		if p.Children[i] == l {
			p.Children[i] = r
			r.Parent = p
		}
	}
}

// ParseFn is the signature for the parsing function used to build the
// parse tree from lexemes. The parsing function is passed to
// Parse().
// There may be more than one parsing function used by a parser. The
// top-level function is passed to Parse(). A parsing function hands
// parsing off to another function by returning a pointer to the other
// function. Parse() will continue calling returned functions until
// nil is returned.
type ParseFn[V comparable] func(context.Context, *Parser[V]) (ParseFn[V], error)

// NewParser creates a new Parser that reads from the lexemes channel. The
// parser is initialized with a root node with an empty value.
func NewParser[V comparable](lexemes <-chan *Lexeme) *Parser[V] {
	root := &Node[V]{}
	p := &Parser[V]{
		lexemes: lexemes,
		root:    root,
		node:    root,
	}
	return p
}

// Parser reads the lexemes produced by a Lexer and builds a parse tree.
type Parser[V comparable] struct {
	lexemes <-chan *Lexeme

	// root is the root node of the parse tree.
	root *Node[V]

	// node is the current node under processing.
	node *Node[V]

	// lexeme is the next lexeme in the stream.
	lexeme *Lexeme
}

// Parse builds a parse tree by repeatedly calling parseFn. parseFn
// takes cxt and the Parser as arguments and returns the parseFn and
// an error. The parse tree is built when parseFn returns nil for the
// parseFn. Parsing can be cancelled by ctx.
func (p *Parser[V]) Parse(ctx context.Context, parseFn ParseFn[V]) (*Node[V], error) {
	for {
		if parseFn == nil {
			break
		}
		select {
		case <-ctx.Done():
			//nolint:wrapcheck // We don't need to wrap the context Error.
			return p.root, ctx.Err()
		default:
		}

		var err error
		parseFn, err = parseFn(ctx, p)
		if err != nil {
			if errors.Is(err, io.EOF) {
				break
			}

			return p.root, err
		}
	}
	return p.root, nil
}

// Root returns the root of the parse tree.
func (p *Parser[V]) Root() *Node[V] {
	return p.root
}

// Peek returns the next Lexeme from the lexer without consuming it.
func (p *Parser[V]) Peek() *Lexeme {
	if p.lexeme != nil {
		return p.lexeme
	}
	l, ok := <-p.lexemes
	if !ok {
		return nil
	}
	p.lexeme = l
	return p.lexeme
}

// Next returns the next Lexeme from the lexer.
func (p *Parser[V]) Next() *Lexeme {
	l := p.Peek()
	p.lexeme = nil
	return l
}

// Pos returns the current node position in the tree. May return nil if a root
// node has not been created.
func (p *Parser[V]) Pos() *Node[V] {
	return p.node
}

// Push creates a new node, adds it as a child to the current node, and sets it
// as the current node. The new node is returned.
func (p *Parser[V]) Push(v V) *Node[V] {
	n := p.Node(v)
	p.node = n
	return n
}

// Node creates a new node at the current lexeme position and adds it as a
// child to the current node.
func (p *Parser[V]) Node(v V) *Node[V] {
	n := p.newNode(v)
	n.Parent = p.node
	p.node.Children = append(p.node.Children, n)
	return n
}

// newNode creates a new node at the current lexeme position and returns it
// without adding it to the tree.
func (p *Parser[V]) newNode(v V) *Node[V] {
	var pos, line, col int
	if p.lexeme != nil {
		pos = p.lexeme.Pos
		line = p.lexeme.Line
		col = p.lexeme.Column
	}

	return &Node[V]{
		Value:  v,
		Pos:    pos,
		Line:   line,
		Column: col,
	}
}

// Climb updates the current node position to the current node's parent
// returning the previous current node. It is a no-op that returns the root
// node if called on the root node.
func (p *Parser[V]) Climb() *Node[V] {
	n := p.node
	if p.node.Parent != nil {
		p.node = p.node.Parent
	}
	return n
}

// Replace replaces the current node with a new node with the given value. The
// old node is removed from the tree and it's value is returned. Can be used to
// replace the root node.
func (p *Parser[V]) Replace(v V) V {
	n := p.newNode(v)

	// Replace the parent.
	n.Parent = p.node.Parent
	if n.Parent != nil {
		for i := range n.Parent.Children {
			if n.Parent.Children[i] == p.node {
				n.Parent.Children[i] = n
				break
			}
		}
	}

	// Replace children. Preserve nil,non-nil slice.
	if p.node.Children != nil {
		n.Children = make([]*Node[V], len(p.node.Children))
		for i := range p.node.Children {
			n.Children[i] = p.node.Children[i]
			n.Children[i].Parent = n
		}
	}

	if p.node == p.root {
		p.root = n
	}
	oldVal := p.node.Value
	p.node = n

	return oldVal
}

// RotateLeft performs a left rotation in the case of a binary tree at the
// current tree location and returns the new root of the rotated sub-tree.
// If the current node has no right child, this method is a no-op.
//
// See: https://en.wikipedia.org/wiki/Tree_rotation
func (p *Parser[V]) RotateLeft() *Node[V] {
	// The tree is rotated as follows. The nodes A, B, C are root nodes of
	// potential sub-trees.
	/*
	 *      P                       Q
	 *  /       \               /		\
	 *  A       Q       ->      P       C
	 *      /       \       /       \
	 *      B       C       A       B
	 */
	subRoot := p.node
	subRootParent := subRoot.Parent

	// Let Q be P's right child.
	q := subRoot.Right()
	if q == nil {
		return p.node
	}
<<<<<<< HEAD

	// Set P's right child to be Q's left child.
	// [Set Q's left-child's parent to P]
	subRoot.SetRight(q.Left())

	// Set Q's left child to be P.
	// [Set P's parent to Q]
	q.SetLeft(subRoot)

=======

	// Set P's right child to be Q's left child.
	// [Set Q's left-child's parent to P]
	subRoot.SetRight(q.Left())

	// Set Q's left child to be P.
	// [Set P's parent to Q]
	q.SetLeft(subRoot)

>>>>>>> 915cef0c
	// Update the sub-root's parent.
	if subRootParent != nil {
		subRootParent.ReplaceChild(subRoot, q)
	} else {
		q.Parent = nil
	}

	// Update the current location.
	p.node = q
	// Update the root node if necessary.
	if subRoot == p.root {
		p.root = p.node
	}

	return p.node
}

// RotateRight performs a right rotation in the case of a binary tree and returns
// the new root of the rotated sub-tree.
// If the current node has no left child, this method is a no-op.
//
// See: https://en.wikipedia.org/wiki/Tree_rotation
func (p *Parser[V]) RotateRight() *Node[V] {
	// The tree is rotated as follows. The nodes A, B, C are root nodes of
	// potential sub-trees.
	/*
	 *          P                       Q
	 *      /       \               /		\
	 *      Q       C       ->      A       P
	 *  /       \                       /       \
	 *  A       B                       B       C
	 */

	subRoot := p.node
	subRootParent := subRoot.Parent

	// Let Q be P's left child.
	q := subRoot.Left()
	if q == nil {
		return p.node
	}

	// Set P's left child to be Q's right child.
	// [Set Q's right-child's parent to P]
	subRoot.SetLeft(q.Right())

	// Set Q's right child to be P.
	// [Set P's parent to Q]
	q.SetRight(subRoot)

	// Update the sub-root's parent.
	if subRootParent != nil {
		subRootParent.ReplaceChild(subRoot, q)
	} else {
		q.Parent = nil
	}
<<<<<<< HEAD

	// Update the current location.
	p.node = q
	// Update the root node if necessary.
	if subRoot == p.root {
		p.root = p.node
	}

	return p.node
}

// TODO: Remove
func printNode[V comparable](n *Node[V], depth int) {
	fmt.Printf("%v\n", n.Value)
	for _, c := range n.Children {
		for i := 0; i < depth+1; i++ {
			fmt.Print("\t")
		}
		printNode(c, depth+1)
	}
=======

	// Update the current location.
	p.node = q
	// Update the root node if necessary.
	if subRoot == p.root {
		p.root = p.node
	}

	return p.node
>>>>>>> 915cef0c
}<|MERGE_RESOLUTION|>--- conflicted
+++ resolved
@@ -17,7 +17,6 @@
 import (
 	"context"
 	"errors"
-	"fmt"
 	"io"
 )
 
@@ -292,7 +291,6 @@
 	if q == nil {
 		return p.node
 	}
-<<<<<<< HEAD
 
 	// Set P's right child to be Q's left child.
 	// [Set Q's left-child's parent to P]
@@ -302,17 +300,6 @@
 	// [Set P's parent to Q]
 	q.SetLeft(subRoot)
 
-=======
-
-	// Set P's right child to be Q's left child.
-	// [Set Q's left-child's parent to P]
-	subRoot.SetRight(q.Left())
-
-	// Set Q's left child to be P.
-	// [Set P's parent to Q]
-	q.SetLeft(subRoot)
-
->>>>>>> 915cef0c
 	// Update the sub-root's parent.
 	if subRootParent != nil {
 		subRootParent.ReplaceChild(subRoot, q)
@@ -369,7 +356,6 @@
 	} else {
 		q.Parent = nil
 	}
-<<<<<<< HEAD
 
 	// Update the current location.
 	p.node = q
@@ -379,26 +365,4 @@
 	}
 
 	return p.node
-}
-
-// TODO: Remove
-func printNode[V comparable](n *Node[V], depth int) {
-	fmt.Printf("%v\n", n.Value)
-	for _, c := range n.Children {
-		for i := 0; i < depth+1; i++ {
-			fmt.Print("\t")
-		}
-		printNode(c, depth+1)
-	}
-=======
-
-	// Update the current location.
-	p.node = q
-	// Update the root node if necessary.
-	if subRoot == p.root {
-		p.root = p.node
-	}
-
-	return p.node
->>>>>>> 915cef0c
 }