// Copyright 2023 Google LLC
//
// Licensed under the Apache License, Version 2.0 (the "License");
// you may not use this file except in compliance with the License.
// You may obtain a copy of the License at
//
//      http://www.apache.org/licenses/LICENSE-2.0
//
// Unless required by applicable law or agreed to in writing, software
// distributed under the License is distributed on an "AS IS" BASIS,
// WITHOUT WARRANTIES OR CONDITIONS OF ANY KIND, either express or implied.
// See the License for the specific language governing permissions and
// limitations under the License.

package lexparse

import (
	"context"
	"strings"
	"testing"

	"github.com/google/go-cmp/cmp"
	"github.com/ianlewis/runeio"
)

func newTree[V comparable](n ...*Node[V]) *Node[V] {
	root := &Node[V]{}
	root.Children = append(root.Children, n...)
	return addParent(root)
}

// addParent sets the parent reference on all children of n.
func addParent[V comparable](n *Node[V]) *Node[V] {
	if n != nil {
		for _, c := range n.Children {
			c.Parent = n
			_ = addParent(c)
		}
	}
	return n
}

// testLexer creates and returns a lexer.
func testLexer(t *testing.T, input string) (<-chan *Lexeme, context.CancelFunc) {
	t.Helper()

	l := NewLexer(runeio.NewReader(strings.NewReader(input)), &wordState{})

	ctx, cancel := context.WithCancel(context.Background())
	return l.Lex(ctx), cancel
}

// testParse creates and runs a lexer, and returns the root of the parse tree.
func testParse(t *testing.T, input string) (*Node[string], error) {
	t.Helper()

	lexemes, cancel := testLexer(t, input)
	defer cancel()

	p := NewParser[string](lexemes)
	pFn := func(_ context.Context, p *Parser[string]) (ParseFn[string], error) {
		for {
			lexeme := p.Next()
			if lexeme == nil {
				break
			}

			switch lexeme.Value {
			case "climb":
				// Climb the tree without adding a node.
				_ = p.Climb()
			case "replace":
				_ = p.Replace(lexeme.Value)
			case "push":
				_ = p.Push(lexeme.Value)
			default:
				p.Node(lexeme.Value)
			}
		}
		return nil, nil
	}

	ctx := context.Background()
	root, err := p.Parse(ctx, pFn)
	return root, err
}

func TestParser_new(t *testing.T) {
	t.Parallel()

	p := NewParser[string](nil)

	expectedRoot := &Node[string]{}
	if diff := cmp.Diff(expectedRoot, p.root); diff != "" {
		t.Fatalf("NewParser: p.root (-want, +got): \n%s", diff)
	}

	if diff := cmp.Diff(expectedRoot, p.node); diff != "" {
		t.Errorf("NewParser: p.node (-want, +got): \n%s", diff)
	}
}

// TestParser_parse_op2 builds a tree of 2-child operations.
func TestParser_parse_op2(t *testing.T) {
	t.Parallel()

	input := "push 1 push 2 3"

	root, err := testParse(t, input)
	if err != nil {
		t.Errorf("unexpected error: %v", err)
	}

	// Does the tree look as expected?
	expectedRoot := newTree(&Node[string]{
		Value: "push",
		Children: []*Node[string]{
			{
				Value: "1",
			},
			{
				Value: "push",
				Children: []*Node[string]{
					{
						Value: "2",
					},
					{
						Value: "3",
					},
				},
			},
		},
	})

	if diff := cmp.Diff(expectedRoot, root); diff != "" {
		t.Fatalf("Parse: root (-want, +got): \n%s", diff)
	}
}

func TestParser_NextPeek(t *testing.T) {
	t.Parallel()

	input := "A B C"
	lexemes, cancel := testLexer(t, input)
	defer cancel()

	p := NewParser[string](lexemes)

	// expect to read the first lexeme "A"
	lexemeA := p.Next()
	wantLexemeA := &Lexeme{
		Type:   wordType,
		Value:  "A",
		Pos:    0,
		Line:   0,
		Column: 0,
	}
	if diff := cmp.Diff(wantLexemeA, lexemeA); diff != "" {
		t.Fatalf("Next: (-want, +got): \n%s", diff)
	}

	peekLexemeB := p.Peek()
	wantLexemeB := &Lexeme{
		Type:   wordType,
		Value:  "B",
		Pos:    2,
		Line:   0,
		Column: 2,
	}
	if diff := cmp.Diff(wantLexemeB, peekLexemeB); diff != "" {
		t.Fatalf("Peek: (-want, +got): \n%s", diff)
	}

	// expect to read the second lexeme "B" because it was not consumed
	lexemeB := p.Next()
	if diff := cmp.Diff(wantLexemeB, lexemeB); diff != "" {
		t.Fatalf("Peek: (-want, +got): \n%s", diff)
	}

	lexemeC := p.Next()
	wantLexemeC := &Lexeme{
		Type:   wordType,
		Value:  "C",
		Pos:    4,
		Line:   0,
		Column: 4,
	}
	if diff := cmp.Diff(wantLexemeC, lexemeC); diff != "" {
		t.Fatalf("Next: (-want, +got): \n%s", diff)
	}

	// expected end of lexemes
	nilLexeme := p.Next()
	if diff := cmp.Diff((*Lexeme)(nil), nilLexeme); diff != "" {
		t.Fatalf("Next: (-want, +got): \n%s", diff)
	}
}

func TestParser_Node(t *testing.T) {
	t.Parallel()

	p := NewParser[string](nil)

	child1 := p.Node("A")
	expectedRootA := newTree(
		&Node[string]{
			Value: "A",
		},
	)

	if diff := cmp.Diff(expectedRootA.Children[0], child1); diff != "" {
		t.Fatalf("Node: (-want, +got): \n%s", diff)
	}
	// Current node is still set to root.
	if diff := cmp.Diff(p.root, p.node); diff != "" {
		t.Errorf("p.node: (-want, +got): \n%s", diff)
	}

	child2 := p.Node("B")
	expectedRootB := newTree(
		&Node[string]{
			Value: "A",
		},
		&Node[string]{
			Value: "B",
		},
	)

	if diff := cmp.Diff(expectedRootB.Children[1], child2); diff != "" {
		t.Fatalf("Node: (-want, +got): \n%s", diff)
	}
	// Current node is still set to root.
	if diff := cmp.Diff(p.root, p.node); diff != "" {
		t.Errorf("p.node: (-want, +got): \n%s", diff)
	}

	if diff := cmp.Diff(expectedRootB, p.root); diff != "" {
		t.Fatalf("Node: p.root (-want, +got): \n%s", diff)
	}
}

func TestParser_ClimbPos(t *testing.T) {
	t.Parallel()

	p := NewParser[string](nil)

	p.root = newTree(
		&Node[string]{
			Value: "A",
			Children: []*Node[string]{
				{
					Value: "B",
				},
			},
		},
	)
	// Current node is Node B
	p.node = p.root.Children[0].Children[0]

	// Climb returns Node B
	if diff := cmp.Diff(p.root.Children[0].Children[0], p.Climb()); diff != "" {
		t.Errorf("Climb: (-want, +got): \n%s", diff)
	}
	// Current node is set to Node A
	if diff := cmp.Diff(p.root.Children[0], p.node); diff != "" {
		t.Errorf("p.node: (-want, +got): \n%s", diff)
	}
	// Pos returns Node A
	if diff := cmp.Diff(p.root.Children[0], p.Pos()); diff != "" {
		t.Errorf("Pos: (-want, +got): \n%s", diff)
	}

	// Climb returns Node A
	if diff := cmp.Diff(p.root.Children[0], p.Climb()); diff != "" {
		t.Errorf("Climb: (-want, +got): \n%s", diff)
	}
	// Current node is set to root node.
	if diff := cmp.Diff(p.root, p.node); diff != "" {
		t.Errorf("p.node (-want, +got): \n%s", diff)
	}
	// Pos returns root node.
	if diff := cmp.Diff(p.root, p.Pos()); diff != "" {
		t.Errorf("Pos: (-want, +got): \n%s", diff)
	}

	// Climb returns root node.
	if diff := cmp.Diff(p.root, p.Climb()); diff != "" {
		t.Errorf("Climb: (-want, +got): \n%s", diff)
	}
	// Current node is set to root node.
	if diff := cmp.Diff(p.root, p.node); diff != "" {
		t.Errorf("p.node (-want, +got): \n%s", diff)
	}
	// Pos returns root node.
	if diff := cmp.Diff(p.root, p.Pos()); diff != "" {
		t.Errorf("Pos: (-want, +got): \n%s", diff)
	}
}

func TestParser_Push(t *testing.T) {
	t.Parallel()

	p := NewParser[string](nil)

	valA := "A"
	expectedRootA := newTree(
		&Node[string]{
			Value: valA,
		},
	)
	if diff := cmp.Diff(expectedRootA.Children[0], p.Push(valA)); diff != "" {
		t.Errorf("Push(%q): (-want, +got): \n%s", valA, diff)
	}
	if diff := cmp.Diff(expectedRootA.Children[0], p.node); diff != "" {
		t.Errorf("p.node (-want, +got): \n%s", diff)
	}
	if diff := cmp.Diff(expectedRootA, p.root); diff != "" {
		t.Errorf("p.root (-want, +got): \n%s", diff)
	}

	valB := "B"
	expectedRootB := newTree(
		&Node[string]{
			Value: "A",
			Children: []*Node[string]{
				{
					Value: "B",
				},
			},
		},
	)
	if diff := cmp.Diff(expectedRootB.Children[0].Children[0], p.Push(valB)); diff != "" {
		t.Errorf("Push(%q): (-want, +got): \n%s", valB, diff)
	}
	if diff := cmp.Diff(expectedRootB.Children[0].Children[0], p.node); diff != "" {
		t.Errorf("p.node (-want, +got): \n%s", diff)
	}
	if diff := cmp.Diff(expectedRootB, p.root); diff != "" {
		t.Errorf("p.root (-want, +got): \n%s", diff)
	}
}

func TestParser_Replace(t *testing.T) {
	t.Parallel()

	p := NewParser[string](nil)

	p.root = newTree(
		&Node[string]{
			Value: "A",
			Children: []*Node[string]{
				{
					Value: "B",
				},
			},
		},
	)
	// Current node is Node A
	p.node = p.root.Children[0]

	// Replace Node A with C
	valC := "C"
	if diff := cmp.Diff("A", p.Replace(valC)); diff != "" {
		t.Errorf("Replace(%q): (-want, +got): \n%s", valC, diff)
	}

	expectedRoot := newTree(
		&Node[string]{
			Value: "C",
			Children: []*Node[string]{
				{
					Value: "B",
				},
			},
		},
	)
	// Current node is set to Node C.
	if diff := cmp.Diff(expectedRoot.Children[0], p.node); diff != "" {
		t.Errorf("p.node (-want, +got): \n%s", diff)
	}
	// Full tree has expected values.
	if diff := cmp.Diff(expectedRoot, p.root); diff != "" {
		t.Errorf("p.root (-want, +got): \n%s", diff)
	}
}

func TestParser_Replace_root(t *testing.T) {
	t.Parallel()

	p := NewParser[string](nil)

	// Replace root node with A
	valA := "A"
	if diff := cmp.Diff("", p.Replace(valA)); diff != "" {
		t.Errorf("Replace(%q): (-want, +got): \n%s", valA, diff)
	}

	expectedRoot := &Node[string]{
		Value: "A",
	}

	// Current node is set to root node.
	if diff := cmp.Diff(expectedRoot, p.node); diff != "" {
		t.Errorf("p.node (-want, +got): \n%s", diff)
	}
	// Full tree has expected values.
	if diff := cmp.Diff(expectedRoot, p.root); diff != "" {
		t.Errorf("p.root (-want, +got): \n%s", diff)
	}
}

func TestParser_RotateLeft(t *testing.T) {
	t.Parallel()

	p := NewParser[string](nil)

	p.root = newTree(
		&Node[string]{
			Value: "P",
			Children: []*Node[string]{
				{
					Value: "A",
				},
				{
					Value: "Q",
					Children: []*Node[string]{
						{
							Value: "B",
						},
						{
							Value: "C",
						},
					},
				},
			},
		},
	)

	// Current node is Node P
	p.node = p.root.Children[0]

	newSubRoot := p.RotateLeft()

	// Expect that Q is rotated above P.
	expectedRoot := newTree(
		&Node[string]{
			Value: "Q",
			Children: []*Node[string]{
				{
					Value: "P",
<<<<<<< HEAD
					Children: []*Node[string]{
						{
=======
					Children: []*Node[string]{
						{
							Value: "A",
						},
						{
							Value: "B",
						},
					},
				},
				{
					Value: "C",
				},
			},
		},
	)
	expectedSubRoot := expectedRoot.Children[0]

	// The new parent Node Q is returned.
	if diff := cmp.Diff(expectedSubRoot, newSubRoot); diff != "" {
		t.Fatalf("RotateLeft: (-want, +got): \n%s", diff)
	}
	// Current node is set to Q
	if diff := cmp.Diff(expectedSubRoot, p.node); diff != "" {
		t.Errorf("p.node (-want, +got): \n%s", diff)
	}
	// Full tree has expected values.
	if diff := cmp.Diff(expectedRoot, p.root); diff != "" {
		t.Errorf("p.root (-want, +got): \n%s", diff)
	}
}

func TestParser_RotateLeft_root(t *testing.T) {
	t.Parallel()

	p := NewParser[string](nil)

	p.root = addParent(
		&Node[string]{
			Value: "P",
			Children: []*Node[string]{
				{
					Value: "A",
				},
				{
					Value: "Q",
					Children: []*Node[string]{
						{
							Value: "B",
						},
						{
							Value: "C",
						},
					},
				},
			},
		},
	)
	// Current node is Node P
	p.node = p.root

	newSubRoot := p.RotateLeft()

	// Expect that Q is rotated above P.
	expectedSubRoot := addParent(
		&Node[string]{
			Value: "Q",
			Children: []*Node[string]{
				{
					Value: "P",
					Children: []*Node[string]{
						{
>>>>>>> 915cef0c
							Value: "A",
						},
						{
							Value: "B",
						},
					},
				},
				{
					Value: "C",
				},
			},
		},
	)
	expectedSubRoot := expectedRoot.Children[0]

<<<<<<< HEAD
	// TODO: Check parents of each node.

=======
>>>>>>> 915cef0c
	// The new parent Node Q is returned.
	if diff := cmp.Diff(expectedSubRoot, newSubRoot); diff != "" {
		t.Fatalf("RotateLeft: (-want, +got): \n%s", diff)
	}
	// Current node is set to Q
	if diff := cmp.Diff(expectedSubRoot, p.node); diff != "" {
		t.Errorf("p.node (-want, +got): \n%s", diff)
	}
	// Full tree has expected values.
	if diff := cmp.Diff(expectedSubRoot, p.root); diff != "" {
		t.Errorf("p.root (-want, +got): \n%s", diff)
	}
}

func TestParser_RotateLeft_empty(t *testing.T) {
	t.Parallel()

	p := NewParser[string](nil)

	n := p.RotateLeft()
	if diff := cmp.Diff(p.node, n); diff != "" {
		t.Fatalf("AdoptSibling: n (-want, +got): \n%s", diff)
	}
}

func TestParser_RotateRight(t *testing.T) {
	t.Parallel()

	p := NewParser[string](nil)

	p.root = addParent(
		&Node[string]{
			Value: "P",
			Children: []*Node[string]{
				{
<<<<<<< HEAD
					Value: "A",
				},
				{
					Value: "Q",
					Children: []*Node[string]{
						{
							Value: "B",
						},
						{
							Value: "C",
						},
					},
				},
			},
		},
	)
	// Current node is Node P
	p.node = p.root

	newSubRoot := p.RotateLeft()

	// Expect that Q is rotated above P.
	expectedSubRoot := addParent(
=======
					Value: "Q",
					Children: []*Node[string]{
						{
							Value: "A",
						},
						{
							Value: "B",
						},
					},
				},
				{
					Value: "C",
				},
			},
		},
	)

	// Current node is Node P
	p.node = p.root.Children[0]

	newSubRoot := p.RotateRight()

	// Expect that Q is rotated above P.
	expectedRoot := newTree(
>>>>>>> 915cef0c
		&Node[string]{
			Value: "Q",
			Children: []*Node[string]{
				{
<<<<<<< HEAD
					Value: "P",
					Children: []*Node[string]{
						{
							Value: "A",
						},
						{
							Value: "B",
=======
					Value: "A",
				},
				{
					Value: "P",
					Children: []*Node[string]{
						{
							Value: "B",
						},
						{
							Value: "C",
>>>>>>> 915cef0c
						},
					},
				},
				{
					Value: "C",
				},
			},
		},
	)
	expectedSubRoot := expectedRoot.Children[0]

<<<<<<< HEAD
	// TODO: Check parents of each node.

	// The new parent Node Q is returned.
	if diff := cmp.Diff(expectedSubRoot, newSubRoot); diff != "" {
		t.Fatalf("RotateLeft: (-want, +got): \n%s", diff)
=======
	// The new parent Node Q is returned.
	if diff := cmp.Diff(expectedSubRoot, newSubRoot); diff != "" {
		t.Fatalf("RotateRight: (-want, +got): \n%s", diff)
>>>>>>> 915cef0c
	}
	// Current node is set to Q
	if diff := cmp.Diff(expectedSubRoot, p.node); diff != "" {
		t.Errorf("p.node (-want, +got): \n%s", diff)
	}
	// Full tree has expected values.
	if diff := cmp.Diff(expectedSubRoot, p.root); diff != "" {
		t.Errorf("p.root (-want, +got): \n%s", diff)
	}
}

func TestParser_RotateRight_root(t *testing.T) {
	t.Parallel()

	p := NewParser[string](nil)

<<<<<<< HEAD
	n := p.RotateLeft()
=======
	p.root = addParent(
		&Node[string]{
			Value: "P",
			Children: []*Node[string]{
				{
					Value: "Q",
					Children: []*Node[string]{
						{
							Value: "A",
						},
						{
							Value: "B",
						},
					},
				},
				{
					Value: "C",
				},
			},
		},
	)
	// Current node is Node P
	p.node = p.root

	newSubRoot := p.RotateRight()

	// Expect that Q is rotated above P.
	expectedSubRoot := addParent(
		&Node[string]{
			Value: "Q",
			Children: []*Node[string]{
				{
					Value: "A",
				},
				{
					Value: "P",
					Children: []*Node[string]{
						{
							Value: "B",
						},
						{
							Value: "C",
						},
					},
				},
			},
		},
	)

	// The new parent Node Q is returned.
	if diff := cmp.Diff(expectedSubRoot, newSubRoot); diff != "" {
		t.Fatalf("RotateRight: (-want, +got): \n%s", diff)
	}
	// Current node is set to Q
	if diff := cmp.Diff(expectedSubRoot, p.node); diff != "" {
		t.Errorf("p.node (-want, +got): \n%s", diff)
	}
	// Full tree has expected values.
	if diff := cmp.Diff(expectedSubRoot, p.root); diff != "" {
		t.Errorf("p.root (-want, +got): \n%s", diff)
	}
}

func TestParser_RotateRight_empty(t *testing.T) {
	t.Parallel()

	p := NewParser[string](nil)

	n := p.RotateRight()
>>>>>>> 915cef0c
	if diff := cmp.Diff(p.node, n); diff != "" {
		t.Fatalf("AdoptSibling: n (-want, +got): \n%s", diff)
	}
}

// TODO: RotateRight tests<|MERGE_RESOLUTION|>--- conflicted
+++ resolved
@@ -448,10 +448,6 @@
 			Children: []*Node[string]{
 				{
 					Value: "P",
-<<<<<<< HEAD
-					Children: []*Node[string]{
-						{
-=======
 					Children: []*Node[string]{
 						{
 							Value: "A",
@@ -523,7 +519,6 @@
 					Value: "P",
 					Children: []*Node[string]{
 						{
->>>>>>> 915cef0c
 							Value: "A",
 						},
 						{
@@ -537,13 +532,7 @@
 			},
 		},
 	)
-	expectedSubRoot := expectedRoot.Children[0]
-
-<<<<<<< HEAD
-	// TODO: Check parents of each node.
-
-=======
->>>>>>> 915cef0c
+
 	// The new parent Node Q is returned.
 	if diff := cmp.Diff(expectedSubRoot, newSubRoot); diff != "" {
 		t.Fatalf("RotateLeft: (-want, +got): \n%s", diff)
@@ -565,7 +554,7 @@
 
 	n := p.RotateLeft()
 	if diff := cmp.Diff(p.node, n); diff != "" {
-		t.Fatalf("AdoptSibling: n (-want, +got): \n%s", diff)
+		t.Fatalf("RotateLeft: n (-want, +got): \n%s", diff)
 	}
 }
 
@@ -574,39 +563,14 @@
 
 	p := NewParser[string](nil)
 
-	p.root = addParent(
+	p.root = newTree(
 		&Node[string]{
 			Value: "P",
 			Children: []*Node[string]{
-				{
-<<<<<<< HEAD
-					Value: "A",
-				},
 				{
 					Value: "Q",
 					Children: []*Node[string]{
 						{
-							Value: "B",
-						},
-						{
-							Value: "C",
-						},
-					},
-				},
-			},
-		},
-	)
-	// Current node is Node P
-	p.node = p.root
-
-	newSubRoot := p.RotateLeft()
-
-	// Expect that Q is rotated above P.
-	expectedSubRoot := addParent(
-=======
-					Value: "Q",
-					Children: []*Node[string]{
-						{
 							Value: "A",
 						},
 						{
@@ -628,53 +592,99 @@
 
 	// Expect that Q is rotated above P.
 	expectedRoot := newTree(
->>>>>>> 915cef0c
 		&Node[string]{
 			Value: "Q",
 			Children: []*Node[string]{
 				{
-<<<<<<< HEAD
+					Value: "A",
+				},
+				{
 					Value: "P",
 					Children: []*Node[string]{
 						{
-							Value: "A",
-						},
-						{
 							Value: "B",
-=======
-					Value: "A",
-				},
-				{
-					Value: "P",
-					Children: []*Node[string]{
-						{
-							Value: "B",
 						},
 						{
 							Value: "C",
->>>>>>> 915cef0c
-						},
-					},
-				},
-				{
-					Value: "C",
+						},
+					},
 				},
 			},
 		},
 	)
 	expectedSubRoot := expectedRoot.Children[0]
 
-<<<<<<< HEAD
-	// TODO: Check parents of each node.
-
-	// The new parent Node Q is returned.
-	if diff := cmp.Diff(expectedSubRoot, newSubRoot); diff != "" {
-		t.Fatalf("RotateLeft: (-want, +got): \n%s", diff)
-=======
 	// The new parent Node Q is returned.
 	if diff := cmp.Diff(expectedSubRoot, newSubRoot); diff != "" {
 		t.Fatalf("RotateRight: (-want, +got): \n%s", diff)
->>>>>>> 915cef0c
+	}
+	// Current node is set to Q
+	if diff := cmp.Diff(expectedSubRoot, p.node); diff != "" {
+		t.Errorf("p.node (-want, +got): \n%s", diff)
+	}
+	// Full tree has expected values.
+	if diff := cmp.Diff(expectedRoot, p.root); diff != "" {
+		t.Errorf("p.root (-want, +got): \n%s", diff)
+	}
+}
+
+func TestParser_RotateRight_root(t *testing.T) {
+	t.Parallel()
+
+	p := NewParser[string](nil)
+
+	p.root = addParent(
+		&Node[string]{
+			Value: "P",
+			Children: []*Node[string]{
+				{
+					Value: "Q",
+					Children: []*Node[string]{
+						{
+							Value: "A",
+						},
+						{
+							Value: "B",
+						},
+					},
+				},
+				{
+					Value: "C",
+				},
+			},
+		},
+	)
+	// Current node is Node P
+	p.node = p.root
+
+	newSubRoot := p.RotateRight()
+
+	// Expect that Q is rotated above P.
+	expectedSubRoot := addParent(
+		&Node[string]{
+			Value: "Q",
+			Children: []*Node[string]{
+				{
+					Value: "A",
+				},
+				{
+					Value: "P",
+					Children: []*Node[string]{
+						{
+							Value: "B",
+						},
+						{
+							Value: "C",
+						},
+					},
+				},
+			},
+		},
+	)
+
+	// The new parent Node Q is returned.
+	if diff := cmp.Diff(expectedSubRoot, newSubRoot); diff != "" {
+		t.Fatalf("RotateRight: (-want, +got): \n%s", diff)
 	}
 	// Current node is set to Q
 	if diff := cmp.Diff(expectedSubRoot, p.node); diff != "" {
@@ -686,87 +696,13 @@
 	}
 }
 
-func TestParser_RotateRight_root(t *testing.T) {
-	t.Parallel()
-
-	p := NewParser[string](nil)
-
-<<<<<<< HEAD
-	n := p.RotateLeft()
-=======
-	p.root = addParent(
-		&Node[string]{
-			Value: "P",
-			Children: []*Node[string]{
-				{
-					Value: "Q",
-					Children: []*Node[string]{
-						{
-							Value: "A",
-						},
-						{
-							Value: "B",
-						},
-					},
-				},
-				{
-					Value: "C",
-				},
-			},
-		},
-	)
-	// Current node is Node P
-	p.node = p.root
-
-	newSubRoot := p.RotateRight()
-
-	// Expect that Q is rotated above P.
-	expectedSubRoot := addParent(
-		&Node[string]{
-			Value: "Q",
-			Children: []*Node[string]{
-				{
-					Value: "A",
-				},
-				{
-					Value: "P",
-					Children: []*Node[string]{
-						{
-							Value: "B",
-						},
-						{
-							Value: "C",
-						},
-					},
-				},
-			},
-		},
-	)
-
-	// The new parent Node Q is returned.
-	if diff := cmp.Diff(expectedSubRoot, newSubRoot); diff != "" {
-		t.Fatalf("RotateRight: (-want, +got): \n%s", diff)
-	}
-	// Current node is set to Q
-	if diff := cmp.Diff(expectedSubRoot, p.node); diff != "" {
-		t.Errorf("p.node (-want, +got): \n%s", diff)
-	}
-	// Full tree has expected values.
-	if diff := cmp.Diff(expectedSubRoot, p.root); diff != "" {
-		t.Errorf("p.root (-want, +got): \n%s", diff)
-	}
-}
-
 func TestParser_RotateRight_empty(t *testing.T) {
 	t.Parallel()
 
 	p := NewParser[string](nil)
 
 	n := p.RotateRight()
->>>>>>> 915cef0c
 	if diff := cmp.Diff(p.node, n); diff != "" {
-		t.Fatalf("AdoptSibling: n (-want, +got): \n%s", diff)
-	}
-}
-
-// TODO: RotateRight tests+		t.Fatalf("RotateRight: n (-want, +got): \n%s", diff)
+	}
+}